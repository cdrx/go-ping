--- conflicted
+++ resolved
@@ -48,93 +48,11 @@
 	ipv6Proto = map[string]string{"ip": "ip6:ipv6-icmp", "udp": "udp6"}
 )
 
-<<<<<<< HEAD
-// NewPinger returns a new Pinger struct pointer
-func NewPinger(addr string) (*Pinger, error) {
-	ipaddr, err := net.ResolveIPAddr("ip", addr)
-	if err != nil {
-		return nil, err
-	}
-
-	var isv4 bool
-	if isIPv4(ipaddr.IP) {
-		isv4 = true
-	} else if isIPv6(ipaddr.IP) {
-		isv4 = false
-	}
-
-	return &Pinger{
-		ipaddr:   ipaddr,
-		addr:     addr,
-		Interval: time.Second,
-		Timeout:  time.Second * 100000,
-		Count:    -1,
-
-		network: "udp",
-		ipv4:    isv4,
-		size:    64,
-
-		done: make(chan bool),
-	}, nil
-}
-
-// Pinger represents ICMP packet sender/receiver
-type Pinger struct {
-	// Interval is the wait time between each packet send. Default is 1s.
-	Interval time.Duration
-
-	// Timeout specifies a timeout before ping exits, regardless of how many
-	// packets have been received.
-	Timeout time.Duration
-
-	// Count tells pinger to stop after sending (and receiving) Count echo
-	// packets. If this option is not specified, pinger will operate until
-	// interrupted.
-	Count int
-
-	// Debug runs in debug mode
-	Debug bool
-
-	// Number of packets sent
-	PacketsSent int
-
-	// Number of packets received
-	PacketsRecv int
-
-	// rtts is all of the Rtts
-	rtts []time.Duration
-
-	// OnRecv is called when Pinger receives and processes a packet
-	OnRecv func(*Packet)
-
-	// OnFinish is called when Pinger exits
-	OnFinish func(*Statistics)
-
-	// stop chan bool
-	done chan bool
-
-	// stopRun is used to stop a Run command mid-way by closing it. We can't
-	// just use done because other internal processes close done during Run, so
-	// we can't guarantee that done won't be double closed
-	stopRun chan struct{}
-
-	ipaddr *net.IPAddr
-	addr   string
-
-	ipv4     bool
-	source   string
-	size     int
-	id       int
-	sequence int
-	network  string
-}
-=======
 var (
 	// ErrPingerClosed is returned when the pinger is closed while still running
 	// pings.
 	ErrPingerClosed = errors.New("pinger closed")
 )
->>>>>>> e0660579
 
 // packet represents a received and processed ICMP echo packet.
 type packet struct {
@@ -182,26 +100,11 @@
 	// this pinger.
 	StdDevRtt time.Duration
 
-<<<<<<< HEAD
-// SetIPAddr sets the ip address of the target host.
-func (p *Pinger) SetIPAddr(ipaddr *net.IPAddr) {
-	var isv4 bool
-	if isIPv4(ipaddr.IP) {
-		isv4 = true
-	} else if isIPv6(ipaddr.IP) {
-		isv4 = false
-	}
-
-	p.ipaddr = ipaddr
-	p.addr = ipaddr.String()
-	p.ipv4 = isv4
-=======
 	// BytesSent tracks the number of bytes sent in pings (including envelope)
 	BytesSent int
 
 	// BytesRecv tracks the number of bytes received in pings (including envelope)
 	BytesRecv int
->>>>>>> e0660579
 }
 
 // Pinger processes pings
